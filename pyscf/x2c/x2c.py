#!/usr/bin/env python
# Copyright 2014-2018 The PySCF Developers. All Rights Reserved.
#
# Licensed under the Apache License, Version 2.0 (the "License");
# you may not use this file except in compliance with the License.
# You may obtain a copy of the License at
#
#     http://www.apache.org/licenses/LICENSE-2.0
#
# Unless required by applicable law or agreed to in writing, software
# distributed under the License is distributed on an "AS IS" BASIS,
# WITHOUT WARRANTIES OR CONDITIONS OF ANY KIND, either express or implied.
# See the License for the specific language governing permissions and
# limitations under the License.


import time
from functools import reduce
import copy
import numpy
import scipy.linalg
from pyscf import lib
from pyscf.gto import mole
from pyscf.lib import logger
from pyscf.scf import hf
from pyscf.scf import dhf
from pyscf.scf import _vhf
from pyscf import __config__

class X2C(lib.StreamObject):
    '''2-component X2c (including spin-free and spin-dependent terms) in
    the j-adapted spinor basis.
    '''
    exp_drop = getattr(__config__, 'x2c_X2C_exp_drop', 0.2)
    approx = getattr(__config__, 'x2c_X2C_approx', '1e')  # 'atom1e'
    xuncontract = getattr(__config__, 'x2c_X2C_xuncontract', True)
    basis = getattr(__config__, 'x2c_X2C_basis', None)
    def __init__(self, mol=None):
        self.mol = mol

    def dump_flags(self):
        log = logger.Logger(self.mol.stdout, self.mol.verbose)
        log.info('\n')
        log.info('******** %s ********', self.__class__)
        log.info('exp_drop = %g', self.exp_drop)
        log.info('approx = %s',    self.approx)
        log.info('xuncontract = %d', self.xuncontract)
        if self.basis is not None:
            log.info('basis for X matrix = %s', self.basis)
        return self

    def get_xmol(self, mol=None):
        if mol is None:
            mol = self.mol

        if self.basis is not None:
            xmol = copy.copy(mol)
            xmol.build(False, False, basis=self.basis)
            return xmol, None
        elif self.xuncontract:
            xmol, contr_coeff = _uncontract_mol(mol, self.xuncontract,
                                                self.exp_drop)
            return xmol, contr_coeff
        else:
            return mol, None

    def get_hcore(self, mol=None):
        '''2-component X2c Foldy-Wouthuysen (FW) Hamiltonian (including
        spin-free and spin-dependent terms) in the j-adapted spinor basis.
        '''
        if mol is None: mol = self.mol
        if mol.has_ecp():
            raise NotImplementedError

        xmol, contr_coeff_nr = self.get_xmol(mol)
        c = lib.param.LIGHT_SPEED
        assert('1E' in self.approx.upper())
        s = xmol.intor_symmetric('int1e_ovlp_spinor')
        t = xmol.intor_symmetric('int1e_spsp_spinor') * .5
        v = xmol.intor_symmetric('int1e_nuc_spinor')
        w = xmol.intor_symmetric('int1e_spnucsp_spinor')
        if 'ATOM' in self.approx.upper():
            atom_slices = xmol.offset_2c_by_atom()
            n2c = xmol.nao_2c()
            x = numpy.zeros((n2c,n2c), dtype=numpy.complex)
            for ia in range(xmol.natm):
                ish0, ish1, p0, p1 = atom_slices[ia]
                shls_slice = (ish0, ish1, ish0, ish1)
                s1 = xmol.intor('int1e_ovlp_spinor', shls_slice=shls_slice)
                t1 = xmol.intor('int1e_spsp_spinor', shls_slice=shls_slice) * .5
                with xmol.with_rinv_as_nucleus(ia):
                    z = -xmol.atom_charge(ia)
                    v1 = z*xmol.intor('int1e_rinv_spinor', shls_slice=shls_slice)
                    w1 = z*xmol.intor('int1e_sprinvsp_spinor', shls_slice=shls_slice)
                x[p0:p1,p0:p1] = _x2c1e_xmatrix(t1, v1, w1, s1, c)
            h1 = _get_hcore_fw(t, v, w, s, x, c)
        else:
            h1 = _x2c1e_get_hcore(t, v, w, s, c)

        if self.basis is not None:
            s22 = xmol.intor_symmetric('int1e_ovlp_spinor')
            s21 = mole.intor_cross('int1e_ovlp_spinor', xmol, mol)
            c = lib.cho_solve(s22, s21)
            h1 = reduce(numpy.dot, (c.T.conj(), h1, c))
        elif self.xuncontract:
            np, nc = contr_coeff_nr.shape
            contr_coeff = numpy.zeros((np*2,nc*2))
            contr_coeff[0::2,0::2] = contr_coeff_nr
            contr_coeff[1::2,1::2] = contr_coeff_nr
            h1 = reduce(numpy.dot, (contr_coeff.T.conj(), h1, contr_coeff))
        return h1

    def get_xmat(self, mol=None):
        if mol is None:
            xmol = self.get_xmol(mol)[0]
        else:
            xmol = mol
        c = lib.param.LIGHT_SPEED
        assert('1E' in self.approx.upper())

<<<<<<< HEAD
        s = xmol.intor_symmetric('int1e_ovlp_spinor')
        t = xmol.intor_symmetric('int1e_spsp_spinor') * .5
        v = xmol.intor_symmetric('int1e_nuc_spinor')
        w = xmol.intor_symmetric('int1e_spnucsp_spinor')
=======
>>>>>>> 62de9d57
        if 'ATOM' in self.approx.upper():
            atom_slices = xmol.offset_2c_by_atom()
            n2c = xmol.nao_2c()
            x = numpy.zeros((n2c,n2c), dtype=numpy.complex)
            for ia in range(xmol.natm):
                ish0, ish1, p0, p1 = atom_slices[ia]
                shls_slice = (ish0, ish1, ish0, ish1)
                s1 = xmol.intor('int1e_ovlp_spinor', shls_slice=shls_slice)
                t1 = xmol.intor('int1e_spsp_spinor', shls_slice=shls_slice) * .5
                with xmol.with_rinv_as_nucleus(ia):
                    z = -xmol.atom_charge(ia)
                    v1 = z*xmol.intor('int1e_rinv_spinor', shls_slice=shls_slice)
                    w1 = z*xmol.intor('int1e_sprinvsp_spinor', shls_slice=shls_slice)
                x[p0:p1,p0:p1] = _x2c1e_xmatrix(t1, v1, w1, s1, c)
        else:
<<<<<<< HEAD
=======
            s = xmol.intor_symmetric('int1e_ovlp_spinor')
            t = xmol.intor_symmetric('int1e_spsp_spinor') * .5
            v = xmol.intor_symmetric('int1e_nuc_spinor')
            w = xmol.intor_symmetric('int1e_spnucsp_spinor')
>>>>>>> 62de9d57
            x = _x2c1e_xmatrix(t, v, w, s, c)
        return x


def get_hcore(mol):
    '''2-component X2c hcore Hamiltonian (including spin-free and
    spin-dependent terms) in the j-adapted spinor basis.
    '''
    x2c = X2C(mol)
    return x2c.get_hcore(mol)

def get_jk(mol, dm, hermi=1, mf_opt=None):
    '''non-relativistic J/K matrices (without SSO,SOO etc) in the j-adapted
    spinor basis.
    '''
    n2c = dm.shape[0]
    dd = numpy.zeros((n2c*2,)*2, dtype=numpy.complex)
    dd[:n2c,:n2c] = dm
    dhf._call_veff_llll(mol, dd, hermi, None)
    vj, vk = _vhf.rdirect_mapdm('int2e_spinor', 's8',
                                ('ji->s2kl', 'jk->s1il'), dm, 1,
                                mol._atm, mol._bas, mol._env, mf_opt)
    return dhf._jk_triu_(vj, vk, hermi)

def make_rdm1(mo_coeff, mo_occ, **kwargs):
    return numpy.dot(mo_coeff*mo_occ, mo_coeff.T.conj())

def init_guess_by_minao(mol):
    '''Initial guess in terms of the overlap to minimal basis.'''
    dm = hf.init_guess_by_minao(mol)
    return _proj_dmll(mol, dm, mol)

def init_guess_by_1e(mol):
    '''Initial guess from one electron system.'''
    mf = UHF(mol)
    return mf.init_guess_by_1e(mol)

def init_guess_by_atom(mol):
    '''Initial guess from atom calculation.'''
    dm = hf.init_guess_by_atom(mol)
    return _proj_dmll(mol, dm, mol)

def init_guess_by_chkfile(mol, chkfile_name, project=None):
    dm = dhf.init_guess_by_chkfile(mol, chkfile_name, project)
    n2c = dm.shape[0] // 2
    return dm[:n2c,:n2c].copy()

def get_init_guess(mol, key='minao'):
    if callable(key):
        return key(mol)
    elif key.lower() == '1e':
        return init_guess_by_1e(mol)
    elif key.lower() == 'atom':
        return init_guess_by_atom(mol)
    elif key.lower() == 'chkfile':
        raise RuntimeError('Call pyscf.scf.hf.init_guess_by_chkfile instead')
    else:
        return init_guess_by_minao(mol)


class X2C_UHF(hf.SCF):
    def __init__(self, mol):
        hf.SCF.__init__(self, mol)
        self.with_x2c = X2C(mol)
        #self.with_x2c.xuncontract = False
        self._keys = self._keys.union(['with_x2c'])

    def build(self, mol=None):
        if self.verbose >= logger.WARN:
            self.check_sanity()
        if self.direct_scf:
            self.opt = self.init_direct_scf(self.mol)

    def dump_flags(self):
        hf.SCF.dump_flags(self)
        if self.with_x2c:
            self.with_x2c.dump_flags()
        return self

    def init_guess_by_minao(self, mol=None):
        '''Initial guess in terms of the overlap to minimal basis.'''
        if mol is None: mol = self.mol
        return init_guess_by_minao(mol)

    def init_guess_by_atom(self, mol=None):
        if mol is None: mol = self.mol
        return init_guess_by_atom(mol)

    def init_guess_by_chkfile(self, chkfile=None, project=None):
        if chkfile is None: chkfile = self.chkfile
        return init_guess_by_chkfile(self.mol, chkfile, project=project)

    def _eigh(self, h, s):
        e, c = scipy.linalg.eigh(h, s)
        idx = numpy.argmax(abs(c.real), axis=0)
        c[:,c[idx,range(len(e))].real<0] *= -1
        return e, c

    def get_hcore(self, mol=None):
        if mol is None: mol = self.mol
        return self.with_x2c.get_hcore(mol)

    def get_ovlp(self, mol=None):
        if mol is None: mol = self.mol
        return mol.intor_symmetric('int1e_ovlp_spinor')

    def get_occ(self, mo_energy=None, mo_coeff=None):
        if mo_energy is None: mo_energy = self.mo_energy
        mol = self.mol
        mo_occ = numpy.zeros_like(mo_energy)
        mo_occ[:mol.nelectron] = 1
        if mol.nelectron < len(mo_energy):
            logger.info(self, 'nocc = %d  HOMO = %.12g  LUMO = %.12g', \
                        mol.nelectron, mo_energy[mol.nelectron-1],
                        mo_energy[mol.nelectron])
        else:
            logger.info(self, 'nocc = %d  HOMO = %.12g  no LUMO', \
                        mol.nelectron, mo_energy[mol.nelectron-1])
        logger.debug(self, '  mo_energy = %s', mo_energy)
        return mo_occ

    def make_rdm1(self, mo_coeff=None, mo_occ=None, **kwargs):
        if mo_coeff is None: mo_coeff = self.mo_coeff
        if mo_occ is None: mo_occ = self.mo_occ
        return make_rdm1(mo_coeff, mo_occ, **kwargs)

    def init_direct_scf(self, mol=None):
        if mol is None: mol = self.mol
        def set_vkscreen(opt, name):
            opt._this.contents.r_vkscreen = _vhf._fpointer(name)
        opt = _vhf.VHFOpt(mol, 'int2e_spinor', 'CVHFrkbllll_prescreen',
                          'CVHFrkbllll_direct_scf',
                          'CVHFrkbllll_direct_scf_dm')
        opt.direct_scf_tol = self.direct_scf_tol
        set_vkscreen(opt, 'CVHFrkbllll_vkscreen')
        return opt

    def get_jk(self, mol=None, dm=None, hermi=1):
        if mol is None: mol = self.mol
        if dm is None: dm = self.make_rdm1()
        t0 = (time.clock(), time.time())
        if self.direct_scf and self.opt is None:
            self.opt = self.init_direct_scf(mol)
        vj, vk = get_jk(mol, dm, hermi, self.opt)
        logger.timer(self, 'vj and vk', *t0)
        return vj, vk

    def get_veff(self, mol=None, dm=None, dm_last=0, vhf_last=0, hermi=1):
        '''Dirac-Coulomb'''
        if mol is None: mol = self.mol
        if dm is None: dm = self.make_rdm1()
        if self.direct_scf:
            ddm = numpy.array(dm, copy=False) - numpy.array(dm_last, copy=False)
            vj, vk = self.get_jk(mol, ddm, hermi=hermi)
            return numpy.array(vhf_last, copy=False) + vj - vk
        else:
            vj, vk = self.get_jk(mol, dm, hermi=hermi)
            return vj - vk

    def analyze(self, verbose=None):
        if verbose is None: verbose = self.verbose
        return dhf.analyze(self, verbose)
UHF = X2C_UHF

try:
    from pyscf.dft import rks, dks
    class X2C_UKS(X2C_UHF):
        def dump_flags(self):
            hf.SCF.dump_flags(self)
            logger.info(self, 'XC functionals = %s', self.xc)
            logger.info(self, 'small_rho_cutoff = %g', self.small_rho_cutoff)
            self.grids.dump_flags()
            if self.with_x2c:
                self.with_x2c.dump_flags()
            return self

        get_veff = dks.get_veff
        energy_elec = rks.energy_elec
        define_xc_ = rks.define_xc_

    UKS = X2C_UKS
except ImportError:
    pass


def _uncontract_mol(mol, xuncontract=False, exp_drop=0.2):
    '''mol._basis + uncontracted steep functions'''
    pmol = copy.copy(mol)
    _bas = []
    _env = []
    ptr = len(pmol._env)
    contr_coeff = []
    for ib in range(mol.nbas):
        if isinstance(xuncontract, str):
            ia = mol.bas_atom(ib)
            uncontract_me = ((xuncontract == mol.atom_pure_symbol(ia)) or
                             (xuncontract == mol.atom_symbol(ia)))
        elif isinstance(xuncontract, (tuple, list)):
            ia = mol.bas_atom(ib)
            uncontract_me = ((mol.atom_pure_symbol(ia) in xuncontract) or
                             (mol.atom_symbol(ia) in xuncontract) or
                             (ia in xuncontract))
        else:
            uncontract_me = xuncontract

        nc = mol._bas[ib,mole.NCTR_OF]
        l = mol._bas[ib,mole.ANG_OF]
        if mol.cart:
            degen = (l + 1) * (l + 2) // 2
        else:
            degen = l * 2 + 1
        if uncontract_me:
            np = mol._bas[ib,mole.NPRIM_OF]
            pexp = mol._bas[ib,mole.PTR_EXP]
# Modfied partially uncontraction to avoid potentially lindep in the
# segment-contracted basis
            nkept = (pmol._env[pexp:pexp+np] > exp_drop).sum()
            if nkept > nc:
                b_coeff = mol.bas_ctr_coeff(ib)
                importance = numpy.einsum('ij->i', abs(b_coeff))
                idx = numpy.argsort(importance[:nkept])
                contracted = numpy.sort(idx[nkept-nc:])
                primitive  = numpy.sort(idx[:nkept-nc])

# part1: pGTOs that are associated with small coefficients
                bs = numpy.empty((nkept-nc,mol._bas.shape[1]), dtype=numpy.int32)
                bs[:] = mol._bas[ib]
                bs[:,mole.NCTR_OF] = bs[:,mole.NPRIM_OF] = 1
                for k, i in enumerate(primitive):
                    norm = mole.gto_norm(l, mol._env[pexp+i])
                    _env.append(mol._env[pexp+i])
                    _env.append(norm)
                    bs[k,mole.PTR_EXP] = ptr
                    bs[k,mole.PTR_COEFF] = ptr + 1
                    ptr += 2
                _bas.append(bs)
                part1 = numpy.zeros((degen*(nkept-nc),degen*nc))
                c = b_coeff[primitive]
                for i in range(degen):
                    part1[i::degen,i::degen] = c

# part2: binding the pGTOs of small exps to the pGTOs of large coefficients
                bs = mol._bas[ib].copy()
                bs[mole.NPRIM_OF] = np - nkept + nc
                idx = numpy.hstack((contracted, numpy.arange(nkept,np)))
                exps = mol._env[pexp:pexp+np][idx]
                cs = mol._libcint_ctr_coeff(ib)[idx]
                ee = mole.gaussian_int(l*2+2, exps[:,None] + exps)
                s1 = numpy.einsum('pi,pq,qi->i', cs, ee, cs)
                s1 = numpy.sqrt(s1)
                cs = numpy.einsum('pi,i->pi', cs, 1/s1)
                _env.extend(exps)
                _env.extend(cs.T.reshape(-1))
                bs[mole.PTR_EXP] = ptr
                bs[mole.PTR_COEFF] = ptr + exps.size
                ptr += exps.size + cs.size
                _bas.append(bs)

                part2 = numpy.eye(degen*nc)
                for i in range(nc):
                    part2[i*degen:(i+1)*degen,i*degen:(i+1)*degen] *= s1[i]
                contr_coeff.append(numpy.vstack((part1, part2)))
            else:
                _bas.append(mol._bas[ib])
                contr_coeff.append(numpy.eye(degen*nc))
        else:
            _bas.append(mol._bas[ib])
            contr_coeff.append(numpy.eye(degen*nc))
    pmol._bas = numpy.asarray(numpy.vstack(_bas), dtype=numpy.int32)
    pmol._env = numpy.hstack((mol._env, _env))
    return pmol, scipy.linalg.block_diag(*contr_coeff)

def _sqrt(a, tol=1e-14):
    e, v = numpy.linalg.eigh(a)
    idx = e > tol
    return numpy.dot(v[:,idx]*numpy.sqrt(e[idx]), v[:,idx].T.conj())

def _invsqrt(a, tol=1e-14):
    e, v = numpy.linalg.eigh(a)
    idx = e > tol
    return numpy.dot(v[:,idx]/numpy.sqrt(e[idx]), v[:,idx].T.conj())

def _get_hcore_fw(t, v, w, s, x, c):
    s1 = s + reduce(numpy.dot, (x.T.conj(), t, x)) * (.5/c**2)
    tx = numpy.dot(t, x)
    h1 =(v + tx + tx.T.conj() - numpy.dot(x.T.conj(), tx) +
         reduce(numpy.dot, (x.T.conj(), w, x)) * (.25/c**2))

    r = _get_r(s, s1)
    h1 = reduce(numpy.dot, (r.T.conj(), h1, r))
    return h1

def _get_r(s, snesc):
    # R^dag \tilde{S} R = S
    # R = S^{-1/2} [S^{-1/2}\tilde{S}S^{-1/2}]^{-1/2} S^{1/2}
    w, v = numpy.linalg.eigh(s)
    idx = w > 1e-14
    v = v[:,idx]
    w_sqrt = numpy.sqrt(w[idx])
    w_invsqrt = 1 / w_sqrt

    # eigenvectors of S as the new basis
    snesc = reduce(numpy.dot, (v.conj().T, snesc, v))
    r_mid = numpy.einsum('i,ij,j->ij', w_invsqrt, snesc, w_invsqrt)
    w1, v1 = numpy.linalg.eigh(r_mid)
    idx1 = w1 > 1e-14
    v1 = v1[:,idx1]
    r_mid = numpy.dot(v1/numpy.sqrt(w1[idx1]), v1.conj().T)
    r = numpy.einsum('i,ij,j->ij', w_invsqrt, r_mid, w_sqrt)
    # Back transform to AO basis
    r = reduce(numpy.dot, (v, r, v.conj().T))
    return r

def _x2c1e_xmatrix(t, v, w, s, c):
    nao = s.shape[0]
    n2 = nao * 2
    h = numpy.zeros((n2,n2), dtype=v.dtype)
    m = numpy.zeros((n2,n2), dtype=v.dtype)
    h[:nao,:nao] = v
    h[:nao,nao:] = t
    h[nao:,:nao] = t
    h[nao:,nao:] = w * (.25/c**2) - t
    m[:nao,:nao] = s
    m[nao:,nao:] = t * (.5/c**2)

    e, a = scipy.linalg.eigh(h, m)
    cl = a[:nao,nao:]
    cs = a[nao:,nao:]
    x = numpy.linalg.solve(cl.T, cs.T).T  # B = XA
    return x

def _x2c1e_get_hcore(t, v, w, s, c):
    nao = s.shape[0]
    n2 = nao * 2
    h = numpy.zeros((n2,n2), dtype=v.dtype)
    m = numpy.zeros((n2,n2), dtype=v.dtype)
    h[:nao,:nao] = v
    h[:nao,nao:] = t
    h[nao:,:nao] = t
    h[nao:,nao:] = w * (.25/c**2) - t
    m[:nao,:nao] = s
    m[nao:,nao:] = t * (.5/c**2)

    e, a = scipy.linalg.eigh(h, m)
    cl = a[:nao,nao:]
    cs = a[nao:,nao:]
# The so obtaied X seems not numerically stable.  We changed to the
# transformed matrix
# [1 1] [ V T ] [1 0]
# [0 1] [ T W ] [1 1]
#            h[:nao,:nao] = h[:nao,nao:] = h[nao:,:nao] = h[nao:,nao:] = w * (.25/c**2)
#            m[:nao,:nao] = m[:nao,nao:] = m[nao:,:nao] = m[nao:,nao:] = t * (.5/c**2)
#            h[:nao,:nao]+= v + t
#            h[nao:,nao:]-= t
#            m[:nao,:nao]+= s
#            e, a = scipy.linalg.eigh(h, m)
#            cl = a[:nao,nao:]
#            cs = a[nao:,nao:]
#            x = numpy.eye(nao) + numpy.linalg.solve(cl.T, cs.T).T  # B = XA
#            h1 = _get_hcore_fw(t, v, w, s, x, c)

# Taking A matrix as basis and rewrite the FW Hcore formula, to avoid inversing matrix
#   R^dag \tilde{S} R = S
#   R = S^{-1/2} [S^{-1/2}\tilde{S}S^{-1/2}]^{-1/2} S^{1/2}
# Using A matrix as basis, the representation of R is
#   R[A] = (A^+ S A)^{1/2} = (A^+ S A)^{-1/2} A^+ S A
# Construct h = R^+ h1 R in two steps, first in basis A matrix, then back
# transformed to AO basis
#   h  = (A^+)^{-1} R[A]^+ (A^+ h1 A) R[A] A^{-1}         (0)
# Using (A^+)^{-1} = \tilde{S} A, h can be transformed to
#   h  = \tilde{S} A R[A]^+ A^+ h1 A R[A] A^+ \tilde{S}   (1)
# Using R[A] = R[A]^{-1} A^+ S A,  Eq (0) turns to
#      = S A R[A]^{-1}^+ A^+ h1 A R[A]^{-1} A^+ S
#      = S A R[A]^{-1}^+ e R[A]^{-1} A^+ S                (2)
    w, u = numpy.linalg.eigh(reduce(numpy.dot, (cl.T.conj(), s, cl)))
    idx = w > 1e-14
# Adopt (2) here becuase X is not appeared in Eq (2).
# R[A] = u w^{1/2} u^+,  so R[A]^{-1} A^+ S in Eq (2) is
    r = reduce(numpy.dot, (u[:,idx]/numpy.sqrt(w[idx]), u[:,idx].T.conj(),
                           cl.T.conj(), s))
    h1 = reduce(numpy.dot, (r.T.conj()*e[nao:], r))
    return h1


def _proj_dmll(mol_nr, dm_nr, mol):
    from pyscf.scf import addons
    proj = addons.project_mo_nr2r(mol_nr, numpy.eye(mol_nr.nao_nr()), mol)
    # *.5 because alpha and beta are summed in project_mo_nr2r
    dm_ll = reduce(numpy.dot, (proj, dm_nr*.5, proj.T.conj()))
    dm_ll = (dm_ll + dhf.time_reversal_matrix(mol, dm_ll)) * .5
    return dm_ll


# A tag to label the derived SCF class
class _X2C_SCF:
    pass


if __name__ == '__main__':
    mol = mole.Mole()
    mol.build(
        verbose = 0,
        atom = [["O" , (0. , 0.     , 0.)],
                [1   , (0. , -0.757 , 0.587)],
                [1   , (0. , 0.757  , 0.587)] ],
        basis = 'ccpvdz-dk',
    )

    method = hf.RHF(mol)
    enr = method.kernel()
    print('E(NR) = %.12g' % enr)

    method = UHF(mol)
    ex2c = method.kernel()
    print('E(X2C1E) = %.12g' % ex2c)
    method.with_x2c.basis = {'O': 'unc-ccpvqz', 'H':'unc-ccpvdz'}
    print('E(X2C1E) = %.12g' % method.kernel())
    method.with_x2c.approx = 'atom1e'
    print('E(X2C1E) = %.12g' % method.kernel())
<|MERGE_RESOLUTION|>--- conflicted
+++ resolved
@@ -118,13 +118,6 @@
         c = lib.param.LIGHT_SPEED
         assert('1E' in self.approx.upper())
 
-<<<<<<< HEAD
-        s = xmol.intor_symmetric('int1e_ovlp_spinor')
-        t = xmol.intor_symmetric('int1e_spsp_spinor') * .5
-        v = xmol.intor_symmetric('int1e_nuc_spinor')
-        w = xmol.intor_symmetric('int1e_spnucsp_spinor')
-=======
->>>>>>> 62de9d57
         if 'ATOM' in self.approx.upper():
             atom_slices = xmol.offset_2c_by_atom()
             n2c = xmol.nao_2c()
@@ -140,13 +133,10 @@
                     w1 = z*xmol.intor('int1e_sprinvsp_spinor', shls_slice=shls_slice)
                 x[p0:p1,p0:p1] = _x2c1e_xmatrix(t1, v1, w1, s1, c)
         else:
-<<<<<<< HEAD
-=======
             s = xmol.intor_symmetric('int1e_ovlp_spinor')
             t = xmol.intor_symmetric('int1e_spsp_spinor') * .5
             v = xmol.intor_symmetric('int1e_nuc_spinor')
             w = xmol.intor_symmetric('int1e_spnucsp_spinor')
->>>>>>> 62de9d57
             x = _x2c1e_xmatrix(t, v, w, s, c)
         return x
 
