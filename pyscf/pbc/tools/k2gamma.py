#!/usr/bin/env python
# Copyright 2014-2018 The PySCF Developers. All Rights Reserved.
#
# Licensed under the Apache License, Version 2.0 (the "License");
# you may not use this file except in compliance with the License.
# You may obtain a copy of the License at
#
#     http://www.apache.org/licenses/LICENSE-2.0
#
# Unless required by applicable law or agreed to in writing, software
# distributed under the License is distributed on an "AS IS" BASIS,
# WITHOUT WARRANTIES OR CONDITIONS OF ANY KIND, either express or implied.
# See the License for the specific language governing permissions and
# limitations under the License.
#

'''
Convert the k-sampled MO/integrals to corresponding Gamma-point supercell
MO/integrals.

Zhihao Cui <zcui@caltech.edu>
Qiming Sun <osirpt.sun@gmail.com>

See also the original implementation at
https://github.com/zhcui/local-orbital-and-cdft/blob/master/k2gamma.py
'''

from functools import reduce
import numpy as np
import scipy.linalg
from pyscf import lib
from pyscf.pbc import tools


def kpts_to_kmesh(cell, kpts):
    '''Guess kmesh'''
    scaled_k = cell.get_scaled_kpts(kpts).round(8)
    kmesh = (len(np.unique(scaled_k[:,0])),
             len(np.unique(scaled_k[:,1])),
             len(np.unique(scaled_k[:,2])))
    return kmesh

def translation_vectors_for_kmesh(cell, kmesh):
    '''
    Translation vectors to construct super-cell of which the gamma point is
    identical to the k-point mesh of primitive cell
    '''
    latt_vec = cell.lattice_vectors()
    R_rel_a = np.arange(kmesh[0])
    R_rel_b = np.arange(kmesh[1])
    R_rel_c = np.arange(kmesh[2])
    R_vec_rel = lib.cartesian_prod((R_rel_a, R_rel_b, R_rel_c))
<<<<<<< HEAD
    R_vec_abs = np.dot(R_vec_rel, latt_vec)
=======
    R_vec_abs = np.einsum('nu, uv -> nv', R_vec_rel, latt_vec)
    return R_vec_abs

def get_phase(cell, kpts, kmesh=None):
    '''
    The unitary transformation that transforms the supercell basis k-mesh
    adapted basis.
    '''
    if kmesh is None:
        kmesh = kpts_to_kmesh(cell, kpts)
    R_vec_abs = translation_vectors_for_kmesh(cell, kmesh)
>>>>>>> 09c9e67f

    NR = len(R_vec_abs)
    phase = np.exp(1j*np.dot(R_vec_abs, kpts.T))
    phase /= np.sqrt(NR)  # normalization in supercell

    # R_rel_mesh has to be construct exactly same to the Ts in super_cell function
    scell = tools.super_cell(cell, kmesh)
    return scell, phase

def double_translation_indices(kmesh):
    '''Indices to utilize the translation symmetry in the 2D matrix.

    D[M,N] = D[N-M]

    The return index maps the 2D subscripts to 1D subscripts.

    D2 = D1[double_translation_indices()]

    D1 holds all the symmetry unique elements in D2
    '''

    tx = translation_map(kmesh[0])
    ty = translation_map(kmesh[1])
    tz = translation_map(kmesh[2])
    idx = np.ravel_multi_index([tx[:,None,None,:,None,None],
                                ty[None,:,None,None,:,None],
                                tz[None,None,:,None,None,:]], kmesh)
    nk = np.prod(kmesh)
    return idx.reshape(nk, nk)

def translation_map(nk):
    ''' Generate
    [0    1 .. n  ]
    [n    0 .. n-1]
    [n-1  n .. n-2]
    [...  ...  ...]
    [1    2 .. 0  ]
    '''
    idx = np.repeat(np.arange(nk)[None,:], nk-1, axis=0)
    strides = idx.strides
    t_map = np.ndarray((nk, nk), strides=(strides[0]-strides[1], strides[1]),
                       dtype=int, buffer=np.append(idx.ravel(), 0))
    return t_map

def mo_k2gamma(cell, mo_energy, mo_coeff, kpts, kmesh=None):
    scell, phase = get_phase(cell, kpts, kmesh)

    E_g = np.hstack(mo_energy)
    C_k = np.asarray(mo_coeff)
    Nk, Nao, Nmo = C_k.shape
    NR = phase.shape[0]

    # Transform AO indices
    C_gamma = np.einsum('Rk, kum -> Rukm', phase, C_k)
    C_gamma = C_gamma.reshape(Nao*NR, Nk*Nmo)

    E_sort_idx = np.argsort(E_g)
    E_g = E_g[E_sort_idx]
    C_gamma = C_gamma[:,E_sort_idx]
    s = scell.pbc_intor('int1e_ovlp')
    assert(abs(reduce(np.dot, (C_gamma.conj().T, s, C_gamma))
               - np.eye(Nmo*Nk)).max() < 1e-5)

    # For degenerated MOs, the transformed orbitals in super cell may not be
    # real. Construct a sub Fock matrix in super-cell to find a proper
    # transformation that makes the transformed MOs real.
    E_k_degen = abs(E_g[1:] - E_g[:-1]) < 1e-3
    degen_mask = np.append(False, E_k_degen) | np.append(E_k_degen, False)
    if np.any(E_k_degen):
        if abs(C_gamma[:,~degen_mask].imag).max() < 1e-4:
            shift = min(E_g[degen_mask]) - .1
            f = np.dot(C_gamma[:,degen_mask] * (E_g[degen_mask] - shift),
                       C_gamma[:,degen_mask].conj().T)
            assert(abs(f.imag).max() < 1e-4)

            e, na_orb = scipy.linalg.eigh(f.real, s, type=2)
            C_gamma = C_gamma.real
            C_gamma[:,degen_mask] = na_orb[:, e>1e-7]
        else:
            f = np.dot(C_gamma * E_g, C_gamma.conj().T)
            assert(abs(f.imag).max() < 1e-4)
            e, C_gamma = scipy.linalg.eigh(f.real, s, type=2)

    s_k = cell.pbc_intor('int1e_ovlp', kpts=kpts)
    # overlap between k-point unitcell and gamma-point supercell
    s_k_g = np.einsum('kuv,Rk->kuRv', s_k, phase.conj()).reshape(Nk,Nao,NR*Nao)
    # The unitary transformation from k-adapted orbitals to gamma-point orbitals
    mo_phase = lib.einsum('kum,kuv,vi->kmi', C_k.conj(), s_k_g, C_gamma)

    return scell, E_g, C_gamma, mo_phase

def k2gamma(kmf, kmesh=None):
    r'''
    convert the k-sampled mean-field object to the corresponding supercell
    gamma-point mean-field object.

    math:
         C_{\nu ' n'} = C_{\vecR\mu, \veck m} = \frac{1}{\sqrt{N_{\UC}}}
         \e^{\ii \veck\cdot\vecR} C^{\veck}_{\mu  m}
    '''
    from pyscf.pbc import scf
    def transform(mo_energy, mo_coeff, mo_occ):
        if hasattr(kmf.kpts, 'kpts_ibz'):
            kpts = kmf.kpts.kpts
        else:
            kpts = kmf.kpts
        scell, E_g, C_gamma = mo_k2gamma(kmf.cell, mo_energy, mo_coeff,
                                         kpts, kmesh)[:3]
        E_sort_idx = np.argsort(np.hstack(mo_energy))
        mo_occ = np.hstack(mo_occ)[E_sort_idx]
        return scell, E_g, C_gamma, mo_occ

    if hasattr(kmf.kpts, 'kpts_ibz'):
        mo_coeff = kmf.kpts.transform_mo_coeff(kmf.mo_coeff)
        mo_energy = kmf.kpts.transform_mo_energy(kmf.mo_energy)
        mo_occ = kmf.kpts.transform_mo_occ(kmf.mo_occ)
    else:
        mo_coeff = kmf.mo_coeff
        mo_energy = kmf.mo_energy
        mo_occ = kmf.mo_occ

    if isinstance(kmf, scf.khf.KRHF):
        scell, E_g, C_gamma, mo_occ = transform(mo_energy, mo_coeff, mo_occ)
        mf = scf.RHF(scell)
    elif isinstance(kmf, scf.kuhf.KUHF):
        scell, Ea, Ca, occ_a = transform(mo_energy[0], mo_coeff[0], mo_occ[0])
        scell, Eb, Cb, occ_b = transform(mo_energy[1], mo_coeff[1], mo_occ[1])
        mf = scf.UHF(scell)
        E_g = [Ea, Eb]
        C_gamma = [Ca, Cb]
        mo_occ = [occ_a, occ_b]
    else:
        raise NotImplementedError('SCF object %s not supported' % kmf)

    mf.mo_coeff = C_gamma
    mf.mo_energy = E_g
    mf.mo_occ = mo_occ
    return mf


def to_supercell_ao_integrals(cell, kpts, ao_ints):
    '''Transform from the unitcell k-point AO integrals to the supercell
    gamma-point AO integrals.
    '''
    scell, phase = get_phase(cell, kpts)
    NR, Nk = phase.shape
    nao = cell.nao
    scell_ints = np.einsum('Rk,kij,Sk->RiSj', phase, ao_ints, phase.conj())
    return scell_ints.reshape(NR*nao,NR*nao).real


def to_supercell_mo_integrals(kmf, mo_ints):
    '''Transform from the unitcell k-point MO integrals to the supercell
    gamma-point MO integrals.
    '''
    cell = kmf.cell
    kpts = kmf.kpts

    mo_k = np.array(kmf.mo_coeff)
    Nk, nao, nmo = mo_k.shape
    e_k = np.array(kmf.mo_energy)
    scell, E_g, C_gamma, mo_phase = mo_k2gamma(cell, e_k, mo_k, kpts)

    scell_ints = lib.einsum('xui,xuv,xvj->ij', mo_phase.conj(), mo_ints, mo_phase)
    assert(abs(scell_ints.imag).max() < 1e-7)
    return scell_ints.real


if __name__ == '__main__':
    from pyscf.pbc import gto, dft
    cell = gto.Cell()
    cell.atom = '''
    H 0.  0.  0.
    H 0.5 0.3 0.4
    '''

    cell.basis = 'gth-dzvp'
    cell.pseudo = 'gth-pade'
    cell.a = np.eye(3) * 4.
    cell.unit='B'
    cell.build()

    kmesh = [2, 2, 1]
    kpts = cell.make_kpts(kmesh)

    print("Transform k-point integrals to supercell integral")
    scell, phase = get_phase(cell, kpts)
    NR, Nk = phase.shape
    nao = cell.nao
    s_k = cell.pbc_intor('int1e_ovlp', kpts=kpts)
    s = scell.pbc_intor('int1e_ovlp')
    s1 = np.einsum('Rk,kij,Sk->RiSj', phase, s_k, phase.conj())
    print(abs(s-s1.reshape(s.shape)).max())

    s = scell.pbc_intor('int1e_ovlp').reshape(NR,nao,NR,nao)
    s1 = np.einsum('Rk,RiSj,Sk->kij', phase.conj(), s, phase)
    print(abs(s1-s_k).max())

    kmf = dft.KRKS(cell, kpts)
    ekpt = kmf.run()

    mf = k2gamma(kmf, kmesh)
    c_g_ao = mf.mo_coeff

    # The following is to check whether the MO is correctly coverted:

    print("Supercell gamma MO in AO basis from conversion:")
    scell = tools.super_cell(cell, kmesh)
    mf_sc = dft.RKS(scell)

    s = mf_sc.get_ovlp()
    mf_sc.run()
    sc_mo = mf_sc.mo_coeff

    nocc = scell.nelectron // 2
    print("Supercell gamma MO from direct calculation:")
    print(np.linalg.det(c_g_ao[:,:nocc].T.conj().dot(s).dot(sc_mo[:,:nocc])))
    print(np.linalg.svd(c_g_ao[:,:nocc].T.conj().dot(s).dot(sc_mo[:,:nocc]))[1])
<|MERGE_RESOLUTION|>--- conflicted
+++ resolved
@@ -50,10 +50,7 @@
     R_rel_b = np.arange(kmesh[1])
     R_rel_c = np.arange(kmesh[2])
     R_vec_rel = lib.cartesian_prod((R_rel_a, R_rel_b, R_rel_c))
-<<<<<<< HEAD
     R_vec_abs = np.dot(R_vec_rel, latt_vec)
-=======
-    R_vec_abs = np.einsum('nu, uv -> nv', R_vec_rel, latt_vec)
     return R_vec_abs
 
 def get_phase(cell, kpts, kmesh=None):
@@ -64,7 +61,6 @@
     if kmesh is None:
         kmesh = kpts_to_kmesh(cell, kpts)
     R_vec_abs = translation_vectors_for_kmesh(cell, kmesh)
->>>>>>> 09c9e67f
 
     NR = len(R_vec_abs)
     phase = np.exp(1j*np.dot(R_vec_abs, kpts.T))
