#!/usr/bin/env python
#
# Author: Timothy Berkelbach <tim.berkelbach@gmail.com>
#         Qiming Sun <osirpt.sun@gmail.com>
#

import sys
import ctypes
import numpy
from pyscf import lib
from pyscf.dft import numint
from pyscf.dft.numint import eval_mat, _dot_ao_ao, _dot_ao_dm
from pyscf.dft.numint import OCCDROP
from pyscf.pbc.dft.gen_grid import libpbc, make_mask, BLKSIZE
from pyscf.pbc.lib.kpt_misc import is_zero, gamma_point, member

#try:
### Moderate speedup by caching eval_ao
#    from pyscf import pbc
#    from joblib import Memory
#    memory = Memory(cachedir='./tmp/', mmap_mode='r', verbose=0)
#    def memory_cache(f):
#        g = memory.cache(f)
#        def maybe_cache(*args, **kwargs):
#            if pbc.DEBUG:
#                return g(*args, **kwargs)
#            else:
#                return f(*args, **kwargs)
#        return maybe_cache
#except:
#    memory_cache = lambda f: f

def eval_ao(cell, coords, kpt=numpy.zeros(3), deriv=0, relativity=0, shl_slice=None,
            non0tab=None, out=None, verbose=None):
    '''Collocate AO crystal orbitals (opt. gradients) on the real-space grid.

    Args:
        cell : instance of :class:`Cell`

        coords : (nx*ny*nz, 3) ndarray
            The real-space grid point coordinates.

    Kwargs:
        kpt : (3,) ndarray
            The k-point corresponding to the crystal AO.
        deriv : int
            AO derivative order.  It affects the shape of the return array.
            If deriv=0, the returned AO values are stored in a (N,nao) array.
            Otherwise the AO values are stored in an array of shape (M,N,nao).
            Here N is the number of grids, nao is the number of AO functions,
            M is the size associated to the derivative deriv.

    Returns:
        aoR : ([4,] nx*ny*nz, nao=cell.nao_nr()) ndarray
            The value of the AO crystal orbitals on the real-space grid by default.
            If deriv=1, also contains the value of the orbitals gradient in the
            x, y, and z directions.  It can be either complex or float array,
            depending on the kpt argument.  If kpt is not given (gamma point),
            aoR is a float array.

    See Also:
        pyscf.dft.numint.eval_ao

    '''
    ao_kpts = eval_ao_kpts(cell, coords, numpy.reshape(kpt, (-1,3)), deriv,
                           relativity, shl_slice, non0tab, out, verbose)
    return ao_kpts[0]


#@memory_cache
def eval_ao_kpts(cell, coords, kpts=None, deriv=0, relativity=0,
                 shl_slice=None, non0tab=None, out=None, verbose=None, **kwargs):
    '''
    Returns:
        ao_kpts: (nkpts, [comp], ngs, nao) ndarray
            AO values at each k-point
    '''
    if kpts is None:
        if 'kpt' in kwargs:
            sys.stderr.write('WARN: _KNumInt.eval_ao function finds keyword '
                             'argument "kpt" and converts it to "kpts"\n')
            kpts = kwargs['kpt']
        else:
            kpts = numpy.zeros((1,3))
    kpts = numpy.reshape(kpts, (-1,3))
    nkpts = len(kpts)
    ngrids = len(coords)

    if non0tab is None:
        non0tab = numpy.empty(((ngrids+BLKSIZE-1)//BLKSIZE, cell.nbas),
                              dtype=numpy.uint8)
# non0tab stores the number of images to be summed in real space.
# Initializing it to 255 means all images are summed
        non0tab[:] = 0xff

    ao_loc = cell.ao_loc_nr()
    nao = ao_loc[-1]
    comp = (deriv+1)*(deriv+2)*(deriv+3)//6
    ao_kpts = [numpy.zeros((ngrids,nao,comp), dtype=numpy.complex128, order='F')
               for k in range(nkpts)]
    out_ptrs = (ctypes.c_void_p*nkpts)(
            *[x.ctypes.data_as(ctypes.c_void_p) for x in ao_kpts])
    coords = numpy.asarray(coords, order='F')
    Ls = cell.get_lattice_Ls()
    Ls = Ls[numpy.argsort(lib.norm(Ls, axis=1))]
    expLk = numpy.exp(1j * numpy.asarray(numpy.dot(Ls, kpts.T), order='C'))

    drv = getattr(libpbc, 'PBCval_sph_deriv%d' % deriv)
    drv(ctypes.c_int(ngrids),
        (ctypes.c_int*2)(0, cell.nbas), ao_loc.ctypes.data_as(ctypes.c_void_p),
        Ls.ctypes.data_as(ctypes.c_void_p), ctypes.c_int(len(Ls)),
        expLk.ctypes.data_as(ctypes.c_void_p), ctypes.c_int(nkpts),
        out_ptrs, coords.ctypes.data_as(ctypes.c_void_p),
        non0tab.ctypes.data_as(ctypes.c_void_p),
        cell._atm.ctypes.data_as(ctypes.c_void_p), ctypes.c_int(cell.natm),
        cell._bas.ctypes.data_as(ctypes.c_void_p), ctypes.c_int(cell.nbas),
        cell._env.ctypes.data_as(ctypes.c_void_p))

    if gamma_point(kpts):
        ao_kpts = [ao.real.copy(order='F') for ao in ao_kpts]
    for k, kpt in enumerate(kpts):
        ao_kpts[k] = ao_kpts[k].transpose(2,0,1)
        if comp == 1:
            ao_kpts[k] = ao_kpts[k][0]
    return ao_kpts


def eval_rho(cell, ao, dm, non0tab=None, xctype='LDA', hermi=0, verbose=None):
    '''Collocate the *real* density (opt. gradients) on the real-space grid.

    Args:
        cell : instance of :class:`Mole` or :class:`Cell`

        ao : ([4,] nx*ny*nz, nao=cell.nao_nr()) ndarray
            The value of the AO crystal orbitals on the real-space grid by default.
            If xctype='GGA', also contains the value of the gradient in the x, y,
            and z directions.

    Returns:
        rho : ([4,] nx*ny*nz) ndarray
            The value of the density on the real-space grid. If xctype='GGA',
            also contains the value of the gradient in the x, y, and z
            directions.

    See Also:
        pyscf.dft.numint.eval_rho

    '''

    if xctype == 'LDA' or xctype == 'HF':
        ngrids, nao = ao.shape
    else:
        ngrids, nao = ao[0].shape

    if non0tab is None:
        non0tab = numpy.empty(((ngrids+BLKSIZE-1)//BLKSIZE, cell.nbas),
                              dtype=numpy.uint8)
        non0tab[:] = 0xff

    # complex orbitals or density matrix
    if numpy.iscomplexobj(ao) or numpy.iscomplexobj(dm):
        shls_slice = (0, cell.nbas)
        ao_loc = cell.ao_loc_nr()
        if not hermi:
            dm = (dm + dm.conj().T) * .5
        dm = dm.astype(numpy.complex128)

        def dot_bra(bra, aodm):
            rho  = numpy.einsum('pi,pi->p', bra.real, aodm.real)
            rho += numpy.einsum('pi,pi->p', bra.imag, aodm.imag)
            return rho

        if xctype == 'LDA' or xctype == 'HF':
            c0 = _dot_ao_dm(cell, ao, dm, non0tab, shls_slice, ao_loc)
            rho = dot_bra(ao, c0)

        elif xctype == 'GGA':
            rho = numpy.empty((4,ngrids))
            c0 = _dot_ao_dm(cell, ao[0], dm, non0tab, shls_slice, ao_loc)
            rho[0] = dot_bra(ao[0], c0)
            for i in range(1, 4):
                rho[i] = dot_bra(ao[i], c0) * 2

        else:
            # rho[4] = \nabla^2 rho, rho[5] = 1/2 |nabla f|^2
            rho = numpy.empty((6,ngrids))
            c0 = _dot_ao_dm(cell, ao[0], dm, non0tab, shls_slice, ao_loc)
            rho[0] = dot_bra(ao[0], c0)
            rho[5] = 0
            for i in range(1, 4):
                rho[i] = dot_bra(ao[i], c0) * 2  # *2 for +c.c.
                c1 = _dot_ao_dm(cell, ao[i], dm, non0tab, shls_slice, ao_loc)
                rho[5] += dot_bra(ao[i], c1)
            XX, YY, ZZ = 4, 7, 9
            ao2 = ao[XX] + ao[YY] + ao[ZZ]
            rho[4] = dot_bra(ao2, c0)
            rho[4] += rho[5]
            rho[4] *= 2 # *2 for +c.c.
            rho[5] *= .5
    else:
        # real orbitals and real DM
        rho = numint.eval_rho(cell, ao, dm, non0tab, xctype, hermi, verbose)
    return rho

def eval_rho2(cell, ao, mo_coeff, mo_occ, non0tab=None, xctype='LDA',
              verbose=None):
    '''Refer to `pyscf.dft.numint.eval_rho2` for full documentation.
    '''
    xctype = xctype.upper()
    if xctype == 'LDA' or xctype == 'HF':
        ngrids, nao = ao.shape
    else:
        ngrids, nao = ao[0].shape

    if non0tab is None:
        non0tab = numpy.empty(((ngrids+BLKSIZE-1)//BLKSIZE,cell.nbas),
                             dtype=numpy.uint8)
        non0tab[:] = 0xff

    # complex orbitals or density matrix
    if numpy.iscomplexobj(ao) or numpy.iscomplexobj(mo_coeff):
        def dot(bra, ket):
            rho  = numpy.einsum('pi,pi->p', bra.real, ket.real)
            rho += numpy.einsum('pi,pi->p', bra.imag, ket.imag)
            return rho

        shls_slice = (0, cell.nbas)
        ao_loc = cell.ao_loc_nr()
        pos = mo_occ > OCCDROP
        cpos = numpy.einsum('ij,j->ij', mo_coeff[:,pos], numpy.sqrt(mo_occ[pos]))

        if pos.sum() > 0:
            if xctype == 'LDA' or xctype == 'HF':
                c0 = _dot_ao_dm(cell, ao, cpos, non0tab, shls_slice, ao_loc)
                rho = dot(c0, c0)
            elif xctype == 'GGA':
                rho = numpy.empty((4,ngrids))
                c0 = _dot_ao_dm(cell, ao[0], cpos, non0tab, shls_slice, ao_loc)
                rho[0] = dot(c0, c0)
                for i in range(1, 4):
                    c1 = _dot_ao_dm(cell, ao[i], cpos, non0tab, shls_slice, ao_loc)
                    rho[i] = dot(c0, c1) * 2  # *2 for +c.c.
            else: # meta-GGA
                # rho[4] = \nabla^2 rho, rho[5] = 1/2 |nabla f|^2
                rho = numpy.empty((6,ngrids))
                c0 = _dot_ao_dm(cell, ao[0], cpos, non0tab, shls_slice, ao_loc)
                rho[0] = dot(c0, c0)
                rho[5] = 0
                for i in range(1, 4):
                    c1 = _dot_ao_dm(cell, ao[i], cpos, non0tab, shls_slice, ao_loc)
                    rho[i] = dot(c0, c1) * 2  # *2 for +c.c.
                    rho[5]+= dot(c1, c1)
                XX, YY, ZZ = 4, 7, 9
                ao2 = ao[XX] + ao[YY] + ao[ZZ]
                c1 = _dot_ao_dm(cell, ao2, cpos, non0tab, shls_slice, ao_loc)
                rho[4] = dot(c0, c1)
                rho[4]+= rho[5]
                rho[4]*= 2
                rho[5]*= .5
        else:
            if xctype == 'LDA' or xctype == 'HF':
                rho = numpy.zeros(ngrids)
            elif xctype == 'GGA':
                rho = numpy.zeros((4,ngrids))
            else:
                rho = numpy.zeros((6,ngrids))

        neg = mo_occ < -OCCDROP
        if neg.sum() > 0:
            cneg = numpy.einsum('ij,j->ij', mo_coeff[:,neg], numpy.sqrt(-mo_occ[neg]))
            if xctype == 'LDA' or xctype == 'HF':
                c0 = _dot_ao_dm(cell, ao, cneg, non0tab, shls_slice, ao_loc)
                rho -= dot(c0, c0)
            elif xctype == 'GGA':
                c0 = _dot_ao_dm(cell, ao[0], cneg, non0tab, shls_slice, ao_loc)
                rho[0] -= dot(c0, c0)
                for i in range(1, 4):
                    c1 = _dot_ao_dm(cell, ao[i], cneg, non0tab, shls_slice, ao_loc)
                    rho[i] -= dot(c0, c1) * 2  # *2 for +c.c.
            else:
                c0 = _dot_ao_dm(cell, ao[0], cneg, non0tab, shls_slice, ao_loc)
                rho[0] -= dot(c0, c0)
                rho5 = 0
                for i in range(1, 4):
                    c1 = _dot_ao_dm(cell, ao[i], cneg, non0tab, shls_slice, ao_loc)
                    rho[i] -= dot(c0, c1) * 2  # *2 for +c.c.
                    rho5 -= dot(c1, c1)
                XX, YY, ZZ = 4, 7, 9
                ao2 = ao[XX] + ao[YY] + ao[ZZ]
                c1 = _dot_ao_dm(cell, ao2, cneg, non0tab, shls_slice, ao_loc)
                rho[4] -= dot(c0, c1) * 2
                rho[4] -= rho5 * 2
                rho[5] -= rho5 * .5
    else:
        rho = numint.eval_rho2(cell, ao, mo_coeff, mo_occ, non0tab, xctype, verbose)
    return rho


def nr_rks(ni, cell, grids, xc_code, dms, spin=0, relativity=0, hermi=0,
           kpts=None, kpts_band=None, max_memory=2000, verbose=None):
    '''Calculate RKS XC functional and potential matrix for given meshgrids and density matrix

    Note: This is a replica of pyscf.dft.numint.nr_rks_vxc with kpts added.
    This implemented uses slow function in numint, which only calls eval_rho, eval_mat.
    Faster function uses eval_rho2 which is not yet implemented.

    Args:
        ni : an instance of :class:`_NumInt` or :class:`_KNumInt`

        cell : instance of :class:`Mole` or :class:`Cell`

        grids : an instance of :class:`Grids`
            grids.coords and grids.weights are needed for coordinates and weights of meshgrids.
        xc_code : str
            XC functional description.
            See :func:`parse_xc` of pyscf/dft/libxc.py for more details.
        dms : 2D/3D array or a list of 2D/3D arrays
            Density matrices (2D) / density matrices for k-points (3D)

    Kwargs:
        spin : int
            spin polarized if spin = 1
        relativity : int
            No effects.
        hermi : int
            No effects
        max_memory : int or float
            The maximum size of cache to use (in MB).
        verbose : int or object of :class:`Logger`
            No effects.
        kpts : (3,) ndarray or (nkpts,3) ndarray
            Single or multiple k-points sampled for the DM.  Default is gamma point.
        kpts_band : (3,) ndarray or (*,3) ndarray
            A list of arbitrary "band" k-points at which to evaluate the XC matrix.

    Returns:
        nelec, excsum, vmat.
        nelec is the number of electrons generated by numerical integration.
        excsum is the XC functional value.  vmat is the XC potential matrix in
        2D array of shape (nao,nao) where nao is the number of AO functions.
    '''
    if kpts is None:
        kpts = numpy.zeros((1,3))
    xctype = ni._xc_type(xc_code)
    make_rho, nset, nao = ni._gen_rho_evaluator(cell, dms, hermi)

    nelec = numpy.zeros(nset)
    excsum = numpy.zeros(nset)
    vmat = [0]*nset
    if xctype == 'LDA':
        ao_deriv = 0
        for ao_k1, ao_k2, mask, weight, coords \
                in ni.block_loop(cell, grids, nao, ao_deriv, kpts, kpts_band,
                                 max_memory):
            for i in range(nset):
                rho = make_rho(i, ao_k2, mask, xctype)
                exc, vxc = ni.eval_xc(xc_code, rho, 0, relativity, 1)[:2]
                vrho = vxc[0]
                den = rho*weight
                nelec[i] += den.sum()
                excsum[i] += (den*exc).sum()
                vmat[i] += ni.eval_mat(cell, ao_k1, weight, rho, vxc,
                                       mask, xctype, 0, verbose)
    elif xctype == 'GGA':
        ao_deriv = 1
        for ao_k1, ao_k2, mask, weight, coords \
                in ni.block_loop(cell, grids, nao, ao_deriv, kpts, kpts_band,
                                 max_memory):
            for i in range(nset):
                rho = make_rho(i, ao_k2, mask, xctype)
                exc, vxc = ni.eval_xc(xc_code, rho, 0, relativity, 1)[:2]
                den = rho[0]*weight
                nelec[i] += den.sum()
                excsum[i] += (den*exc).sum()
                vmat[i] += ni.eval_mat(cell, ao_k1, weight, rho, vxc,
                                       mask, xctype, 0, verbose)
    elif xctype == 'MGGA':
        if (any(x in xc_code.upper() for x in ('CC06', 'CS', 'BR89', 'MK00'))):
            raise NotImplementedError('laplacian in meta-GGA method')
        ao_deriv = 2
        for ao_k1, ao_k2, mask, weight, coords \
                in ni.block_loop(cell, grids, nao, ao_deriv, kpts, kpts_band,
                                 max_memory):
            for i in range(nset):
                rho = make_rho(i, ao_k2, mask, xctype)
                exc, vxc = ni.eval_xc(xc_code, rho, 0, relativity, 1)[:2]
                den = rho[0]*weight
                nelec[i] += den.sum()
                excsum[i] += (den*exc).sum()
                vmat[i] += ni.eval_mat(cell, ao_k1, weight, rho, vxc,
                                       mask, xctype, 0, verbose)
    if nset == 1:
        nelec = nelec[0]
        excsum = excsum[0]
        vmat = vmat[0]
    return nelec, excsum, vmat

def nr_uks(ni, cell, grids, xc_code, dms, spin=1, relativity=0, hermi=0,
           kpts=None, kpts_band=None, max_memory=2000, verbose=None):
    '''Calculate UKS XC functional and potential matrix for given meshgrids and density matrix

    Note: This is a replica of pyscf.dft.numint.nr_rks_vxc with kpts added.
    This implemented uses slow function in numint, which only calls eval_rho, eval_mat.
    Faster function uses eval_rho2 which is not yet implemented.

    Args:
        ni : an instance of :class:`_NumInt` or :class:`_KNumInt`

        cell : instance of :class:`Mole` or :class:`Cell`

        grids : an instance of :class:`Grids`
            grids.coords and grids.weights are needed for coordinates and weights of meshgrids.
        xc_code : str
            XC functional description.
            See :func:`parse_xc` of pyscf/dft/libxc.py for more details.
        dms :
            Density matrices

    Kwargs:
        spin : int
            spin polarized if spin = 1
        relativity : int
            No effects.
        hermi : int
            Input density matrices symmetric or not
        max_memory : int or float
            The maximum size of cache to use (in MB).
        verbose : int or object of :class:`Logger`
            No effects.
        kpts : (3,) ndarray or (nkpts,3) ndarray
            Single or multiple k-points sampled for the DM.  Default is gamma point.
            kpts_band : (3,) ndarray or (*,3) ndarray
            A list of arbitrary "band" k-points at which to evaluate the XC matrix.

    Returns:
        nelec, excsum, vmat.
        nelec is the number of electrons generated by numerical integration.
        excsum is the XC functional value.  vmat is the XC potential matrix in
        2D array of shape (nao,nao) where nao is the number of AO functions.
    '''
    if kpts is None:
        kpts = numpy.zeros((1,3))
    xctype = ni._xc_type(xc_code)
    dma, dmb = _format_uks_dm(dms)
    nao = dma.shape[-1]
    make_rhoa, nset = ni._gen_rho_evaluator(cell, dma, hermi)[:2]
    make_rhob       = ni._gen_rho_evaluator(cell, dmb, hermi)[0]

    nelec = numpy.zeros((2,nset))
    excsum = numpy.zeros(nset)
    vmata = [0]*nset
    vmatb = [0]*nset
    if xctype == 'LDA':
        ao_deriv = 0
        for ao_k1, ao_k2, mask, weight, coords \
                in ni.block_loop(cell, grids, nao, ao_deriv, kpts, kpts_band,
                                 max_memory):
            for i in range(nset):
                rho_a = make_rhoa(i, ao_k2, mask, xctype)
                rho_b = make_rhob(i, ao_k2, mask, xctype)
                exc, vxc = ni.eval_xc(xc_code, (rho_a, rho_b),
                                      1, relativity, 1, verbose)[:2]
                vrho = vxc[0]
                den = rho_a * weight
                nelec[0,i] += den.sum()
                excsum[i] += (den*exc).sum()
                den = rho_b * weight
                nelec[1,i] += den.sum()
                excsum[i] += (den*exc).sum()

                vmata[i] += ni.eval_mat(cell, ao_k1, weight, rho_a, vrho[:,0],
                                        mask, xctype, 1, verbose)
                vmatb[i] += ni.eval_mat(cell, ao_k1, weight, rho_b, vrho[:,1],
                                        mask, xctype, 1, verbose)
    elif xctype == 'GGA':
        ao_deriv = 1
        for ao_k1, ao_k2, mask, weight, coords \
                in ni.block_loop(cell, grids, nao, ao_deriv, kpts,
                                 kpts_band, max_memory):
            for i in range(nset):
                rho_a = make_rhoa(i, ao_k2, mask, xctype)
                rho_b = make_rhob(i, ao_k2, mask, xctype)
                exc, vxc = ni.eval_xc(xc_code, (rho_a, rho_b),
                                      1, relativity, 1, verbose)[:2]
                vrho, vsigma = vxc[:2]
                den = rho_a[0]*weight
                nelec[0,i] += den.sum()
                excsum[i] += (den*exc).sum()
                den = rho_b[0]*weight
                nelec[1,i] += den.sum()
                excsum[i] += (den*exc).sum()

                vmata[i] += ni.eval_mat(cell, ao_k1, weight, (rho_a,rho_b),
                                        (vrho[:,0], (vsigma[:,0],vsigma[:,1])),
                                        mask, xctype, 1, verbose)
                vmatb[i] += ni.eval_mat(cell, ao_k1, weight, (rho_b,rho_a),
                                        (vrho[:,1], (vsigma[:,2],vsigma[:,1])),
                                        mask, xctype, 1, verbose)
    elif xctype == 'MGGA':
        assert(all(x not in xc_code.upper() for x in ('CC06', 'CS', 'BR89', 'MK00')))
        ao_deriv = 2
        for ao_k1, ao_k2, mask, weight, coords \
                in ni.block_loop(cell, grids, nao, ao_deriv, kpts, kpts_band,
                                 max_memory):
            for i in range(nset):
                rho_a = make_rhoa(i, ao_k2, mask, xctype)
                rho_b = make_rhob(i, ao_k2, mask, xctype)
                exc, vxc = ni.eval_xc(xc_code, (rho_a, rho_b),
                                      1, relativity, 1, verbose)[:2]
                vrho, vsigma, vlapl, vtau = vxc
                den = rho_a[0]*weight
                nelec[0,i] += den.sum()
                excsum[i] += (den*exc).sum()
                den = rho_b[0]*weight
                nelec[1,i] += den.sum()
                excsum[i] += (den*exc).sum()

                v = (vrho[:,0], (vsigma[:,0],vsigma[:,1]), None, vtau[:,0])
                vmata[i] += ni.eval_mat(cell, ao_k1, weight, (rho_a,rho_b), v,
                                        mask, xctype, 1, verbose)
                v = (vrho[:,1], (vsigma[:,2],vsigma[:,1]), None, vtau[:,1])
                vmatb[i] += ni.eval_mat(cell, ao_k1, weight, (rho_b,rho_a), v,
                                        mask, xctype, 1, verbose)
                v = None

    if dma.ndim == vmata[0].ndim:  # One set of DMs in the input
        nelec = nelec[:,0]
        excsum = excsum[0]
        vmata = vmata[0]
        vmatb = vmatb[0]
    return nelec, excsum, lib.asarray((vmata,vmatb))

def _format_uks_dm(dms):
    dma, dmb = dms
    if hasattr(dms, 'mo_coeff'):
#TODO: test whether dm.mo_coeff matching dm
        mo_coeff = dms.mo_coeff
        mo_occ = dms.mo_occ
        if (isinstance(mo_coeff[0], numpy.ndarray) and
            mo_coeff[0].ndim < dma.ndim): # handle ROKS
            mo_occa = numpy.array(mo_occ> 0, dtype=numpy.double)
            mo_occb = numpy.array(mo_occ==2, dtype=numpy.double)
            dma = lib.tag_array(dma, mo_coeff=mo_coeff, mo_occ=mo_occa)
            dmb = lib.tag_array(dmb, mo_coeff=mo_coeff, mo_occ=mo_occb)
        else:
            dma = lib.tag_array(dma, mo_coeff=mo_coeff[0], mo_occ=mo_occ[0])
            dmb = lib.tag_array(dmb, mo_coeff=mo_coeff[1], mo_occ=mo_occ[1])
    return dma, dmb

nr_rks_vxc = nr_rks
nr_uks_vxc = nr_uks

def nr_rks_fxc(ni, cell, grids, xc_code, dm0, dms, relativity=0, hermi=0,
               rho0=None, vxc=None, fxc=None, kpts=None, max_memory=2000,
               verbose=None):
    '''Contract RKS XC kernel matrix with given density matrices

    Args:
        ni : an instance of :class:`_NumInt` or :class:`_KNumInt`

        cell : instance of :class:`Mole` or :class:`Cell`

        grids : an instance of :class:`Grids`
            grids.coords and grids.weights are needed for coordinates and weights of meshgrids.
        xc_code : str
            XC functional description.
            See :func:`parse_xc` of pyscf/dft/libxc.py for more details.
        dms : 2D/3D array or a list of 2D/3D arrays
            Density matrices (2D) / density matrices for k-points (3D)

    Kwargs:
        hermi : int
            Input density matrices symmetric or not
        max_memory : int or float
            The maximum size of cache to use (in MB).
        rho0 : float array
            Zero-order density (and density derivative for GGA).  Giving kwargs rho0,
            vxc and fxc to improve better performance.
        vxc : float array
            First order XC derivatives
        fxc : float array
            Second order XC derivatives

    Examples:

    '''
    if kpts is None:
        kpts = numpy.zeros((1,3))
    xctype = ni._xc_type(xc_code)

    make_rho, nset, nao = ni._gen_rho_evaluator(cell, dms, hermi)
    if ((xctype == 'LDA' and fxc is None) or
        (xctype == 'GGA' and rho0 is None)):
        make_rho0 = ni._gen_rho_evaluator(cell, dm0, 1)[0]

    ao_loc = cell.ao_loc_nr()
    vmat = [0] * nset
    if xctype == 'LDA':
        ao_deriv = 0
        ip = 0
        for ao_k1, ao_k2, mask, weight, coords \
                in ni.block_loop(cell, grids, nao, ao_deriv, kpts, None, max_memory):
            ngrid = weight.size
            if fxc is None:
                rho = make_rho0(0, ao_k1, mask, xctype)
                fxc0 = ni.eval_xc(xc_code, rho, 0, relativity, 2, verbose)[2]
                frr = fxc0[0]
            else:
                frr = fxc[0][ip:ip+ngrid]
                ip += ngrid

            for i in range(nset):
                rho1 = make_rho(i, ao_k1, mask, xctype)
                wv = weight * frr * rho1
                vmat[i] += ni._fxc_mat(cell, ao_k1, wv, mask, xctype, ao_loc)

    elif xctype == 'GGA':
        ao_deriv = 1
        ip = 0
        for ao_k1, ao_k2, mask, weight, coords \
                in ni.block_loop(cell, grids, nao, ao_deriv, kpts, None, max_memory):
            ngrid = weight.size
            if rho0 is None:
                rho = make_rho0(0, ao_k1, mask, xctype)
            else:
                rho = numpy.asarray(rho0[:,ip:ip+ngrid], order='C')

            if vxc is None or fxc is None:
                vxc0, fxc0 = ni.eval_xc(xc_code, rho, 0, relativity, 2, verbose)[1:3]
            else:
                vxc0 = (None, vxc[1][ip:ip+ngrid])
                fxc0 = (fxc[0][ip:ip+ngrid], fxc[1][ip:ip+ngrid], fxc[2][ip:ip+ngrid])
                ip += ngrid

            wv = numpy.empty((4,ngrid))
            for i in range(nset):
                rho1 = make_rho(i, ao_k1, mask, xctype)
                wv = numint._rks_gga_wv(rho, rho1, vxc0, fxc0, weight)
                vmat[i] += ni._fxc_mat(cell, ao_k1, wv, mask, xctype, ao_loc)

        # call swapaxes method to swap last two indices because vmat may be a 3D
        # array (nset,nao,nao) in single k-point mode or a 4D array
        # (nset,nkpts,nao,nao) in k-points mode
        for i in range(nset):  # for (\nabla\mu) \nu + \mu (\nabla\nu)
            vmat[i] = vmat[i] + vmat[i].swapaxes(-2,-1).conj()

    elif xctype == 'MGGA':
        raise NotImplementedError('meta-GGA')

    if isinstance(dms, numpy.ndarray) and dms.ndim == vmat[0].ndim:
        # One set of DMs in the input
        vmat = vmat[0]
    return lib.asarray(vmat)

def nr_rks_fxc_st(ni, cell, grids, xc_code, dm0, dms_alpha, relativity=0, singlet=True,
                  rho0=None, vxc=None, fxc=None, kpts=None, max_memory=2000,
                  verbose=None):
    '''Associated to singlet or triplet Hessian
    Note the difference to nr_rks_fxc, dms_alpha is the response density
    matrices of alpha spin, alpha+/-beta DM is applied due to singlet/triplet
    coupling

    Ref. CPL, 256, 454
    '''
    xctype = ni._xc_type(xc_code)

    make_rho, nset, nao = ni._gen_rho_evaluator(cell, dms_alpha)
    if ((xctype == 'LDA' and fxc is None) or
        (xctype == 'GGA' and rho0 is None)):
        make_rho0 = ni._gen_rho_evaluator(cell, dm0, 1)[0]

    ao_loc = cell.ao_loc_nr()
    vmat = [0] * nset
    if xctype == 'LDA':
        ao_deriv = 0
        ip = 0
        for ao_k1, ao_k2, mask, weight, coords \
                in ni.block_loop(cell, grids, nao, ao_deriv, kpts, None, max_memory):
            ngrid = weight.size
            if fxc is None:
                rho = make_rho0(0, ao_k1, mask, xctype)
                rho *= .5  # alpha density
                fxc0 = ni.eval_xc(xc_code, (rho,rho), 1, deriv=2)[2]
                u_u, u_d, d_d = fxc0[0].T
            else:
                u_u, u_d, d_d = fxc[0][ip:ip+ngrid].T
                ip += ngrid
            if singlet:
                frho = u_u + u_d
            else:
                frho = u_u - u_d

            for i in range(nset):
                rho1 = make_rho(i, ao_k1, mask, xctype)
                wv = weight * frho * rho1
                vmat[i] += ni._fxc_mat(cell, ao_k1, wv, mask, xctype, ao_loc)

    elif xctype == 'GGA':
        ao_deriv = 1
        ip = 0
        for ao_k1, ao_k2, mask, weight, coords \
                in ni.block_loop(cell, grids, nao, ao_deriv, kpts, None, max_memory):
            ngrid = weight.size
            if vxc is None or fxc is None:
                rho = make_rho0(0, ao_k1, mask, xctype)
                rho *= .5  # alpha density
                vxc0, fxc0 = ni.eval_xc(xc_code, (rho,rho), 1, deriv=2)[1:3]

                vsigma = vxc0[1].T
                u_u, u_d, d_d = fxc0[0].T  # v2rho2
                u_uu, u_ud, u_dd, d_uu, d_ud, d_dd = fxc0[1].T  # v2rhosigma
                uu_uu, uu_ud, uu_dd, ud_ud, ud_dd, dd_dd = fxc0[2].T  # v2sigma2
            else:
                rho = rho0[0][:,ip:ip+ngrid]
                vsigma = vxc[1][ip:ip+ngrid].T
                u_u, u_d, d_d = fxc[0][ip:ip+ngrid].T  # v2rho2
                u_uu, u_ud, u_dd, d_uu, d_ud, d_dd = fxc[1][ip:ip+ngrid].T  # v2rhosigma
                uu_uu, uu_ud, uu_dd, ud_ud, ud_dd, dd_dd = fxc[2][ip:ip+ngrid].T  # v2sigma2

            if singlet:
                fgamma = vsigma[0] + vsigma[1] * .5
                frho = u_u + u_d
                fgg = uu_uu + .5*ud_ud + 2*uu_ud + uu_dd
                frhogamma = u_uu + u_dd + u_ud
            else:
                fgamma = vsigma[0] - vsigma[1] * .5
                frho = u_u - u_d
                fgg = uu_uu - uu_dd
                frhogamma = u_uu - u_dd

            for i in range(nset):
                # rho1[0 ] = |b><j| z_{bj}
                # rho1[1:] = \nabla(|b><j|) z_{bj}
                rho1 = make_rho(i, ao_k1, mask, xctype)
                wv = numint._rks_gga_wv(rho, rho1, (None,fgamma),
                                        (frho,frhogamma,fgg), weight)
                vmat[i] += ni._fxc_mat(cell, ao_k1, wv, mask, xctype, ao_loc)

        for i in range(nset):  # for (\nabla\mu) \nu + \mu (\nabla\nu)
            vmat[i] = vmat[i] + vmat[i].swapaxes(-2,-1).conj()

    elif xctype == 'MGGA':
        raise NotImplementedError('meta-GGA')

    if isinstance(dms_alpha, numpy.ndarray) and dms_alpha.ndim == vmat[0].ndim:
        vmat = vmat[0]
    return lib.asarray(vmat)


def nr_uks_fxc(ni, cell, grids, xc_code, dm0, dms, relativity=0, hermi=0,
               rho0=None, vxc=None, fxc=None, kpts=None, max_memory=2000,
               verbose=None):
    '''Contract UKS XC kernel matrix with given density matrices

    Args:
        ni : an instance of :class:`_NumInt` or :class:`_KNumInt`

        cell : instance of :class:`Mole` or :class:`Cell`

        grids : an instance of :class:`Grids`
            grids.coords and grids.weights are needed for coordinates and weights of meshgrids.
        xc_code : str
            XC functional description.
            See :func:`parse_xc` of pyscf/dft/libxc.py for more details.
        dms : 2D array a list of 2D arrays
            Density matrix or multiple density matrices

    Kwargs:
        hermi : int
            Input density matrices symmetric or not
        max_memory : int or float
            The maximum size of cache to use (in MB).
        rho0 : float array
            Zero-order density (and density derivative for GGA).  Giving kwargs rho0,
            vxc and fxc to improve better performance.
        vxc : float array
            First order XC derivatives
        fxc : float array
            Second order XC derivatives

    Returns:
        nelec, excsum, vmat.
        nelec is the number of electrons generated by numerical integration.
        excsum is the XC functional value.  vmat is the XC potential matrix in
        2D array of shape (nao,nao) where nao is the number of AO functions.

    Examples:

    '''
    if kpts is None:
        kpts = numpy.zeros((1,3))
    xctype = ni._xc_type(xc_code)

    dma, dmb = _format_uks_dm(dms)
    nao = dma.shape[-1]
    make_rhoa, nset = ni._gen_rho_evaluator(cell, dma, hermi)[:2]
    make_rhob       = ni._gen_rho_evaluator(cell, dmb, hermi)[0]

    if ((xctype == 'LDA' and fxc is None) or
        (xctype == 'GGA' and rho0 is None)):
        dm0a, dm0b = _format_uks_dm(dms)
        make_rho0a = ni._gen_rho_evaluator(cell, dm0a, 1)
        make_rho0b = ni._gen_rho_evaluator(cell, dm0b, 1)

    shls_slice = (0, cell.nbas)
    ao_loc = cell.ao_loc_nr()

    vmata = [0] * nset
    vmatb = [0] * nset
    if xctype == 'LDA':
        ao_deriv = 0
        ip = 0
        for ao_k1, ao_k2, mask, weight, coords \
                in ni.block_loop(cell, grids, nao, ao_deriv, kpts, None, max_memory):
            ngrid = weight.size
            if fxc is None:
                rho0a = make_rho0a(0, ao_k1, mask, xctype)
                rho0b = make_rho0b(0, ao_k1, mask, xctype)
                fxc0 = ni.eval_xc(xc_code, (rho0a,rho0b), 1, relativity, 2, verbose)[2]
                u_u, u_d, d_d = fxc0[0].T
            else:
                u_u, u_d, d_d = fxc[0][ip:ip+ngrid].T
                ip += ngrid

            for i in range(nset):
                rho1a = make_rhoa(i, ao_k1, mask, xctype)
                rho1b = make_rhob(i, ao_k1, mask, xctype)
                wv = u_u * rho1a + u_d * rho1b
                wv *= weight
                vmata[i] += ni._fxc_mat(cell, ao_k1, wv, mask, xctype, ao_loc)
                wv = u_d * rho1a + d_d * rho1b
                wv *= weight
                vmatb[i] += ni._fxc_mat(cell, ao_k1, wv, mask, xctype, ao_loc)

    elif xctype == 'GGA':
        ao_deriv = 1
        ip = 0
        for ao_k1, ao_k2, mask, weight, coords \
                in ni.block_loop(cell, grids, nao, ao_deriv, kpts, None, max_memory):
            ngrid = weight.size
            if rho0 is None:
                rho0a = make_rho0a(0, ao_k1, mask, xctype)
                rho0b = make_rho0b(0, ao_k1, mask, xctype)
            else:
                rho0a = rho0[0][:,ip:ip+ngrid]
                rho0b = rho0[1][:,ip:ip+ngrid]
            if vxc is None or fxc is None:
                vxc0, fxc0 = ni.eval_xc(xc_code, (rho0a,rho0b), 1, relativity, 2, verbose)[1:3]
            else:
                vxc0 = (None, vxc[1][ip:ip+ngrid])
                fxc0 = (fxc[0][ip:ip+ngrid], fxc[1][ip:ip+ngrid], fxc[2][ip:ip+ngrid])
                ip += ngrid

            for i in range(nset):
                rho1a = make_rhoa(i, ao_k1, mask, xctype)
                rho1b = make_rhob(i, ao_k1, mask, xctype)
                wva, wvb = numint._uks_gga_wv((rho0a,rho0b), (rho1a,rho1b),
                                              vxc0, fxc0, weight)
                vmata[i] += ni._fxc_mat(cell, ao_k1, wva, mask, xctype, ao_loc)
                vmatb[i] += ni._fxc_mat(cell, ao_k1, wvb, mask, xctype, ao_loc)

        for i in range(nset):  # for (\nabla\mu) \nu + \mu (\nabla\nu)
            vmata[i] = vmata[i] + vmata[i].swapaxes(-1,-2).conj()
            vmatb[i] = vmatb[i] + vmatb[i].swapaxes(-1,-2).conj()
    elif xctype == 'MGGA':
        raise NotImplementedError('meta-GGA')

    if dma.ndim == vmata[0].ndim:  # One set of DMs in the input
        vmata = vmata[0]
        vmatb = vmatb[0]
    return lib.asarray((vmata,vmatb))

def _fxc_mat(cell, ao, wv, non0tab, xctype, ao_loc):
    shls_slice = (0, cell.nbas)

    if xctype == 'LDA' or xctype == 'HF':
        ngrids, nao = ao.shape
        aow = numpy.einsum('pi,p->pi', ao, wv)
        mat = _dot_ao_ao(cell, ao, aow, non0tab, shls_slice, ao_loc)
    else:
        ngrids, nao = ao[0].shape
        aow = numpy.einsum('npi,np->pi', ao, wv)
        mat = _dot_ao_ao(cell, ao[0], aow, non0tab, shls_slice, ao_loc)
    return mat

def cache_xc_kernel(ni, cell, grids, xc_code, mo_coeff, mo_occ, spin=0,
                    kpts=None, max_memory=2000):
    '''Compute the 0th order density, Vxc and fxc.  They can be used in TDDFT,
    DFT hessian module etc.
    '''
    if kpts is None:
        kpts = numpy.zeros((1,3))
    xctype = ni._xc_type(xc_code)
    ao_deriv = 0
    if xctype == 'GGA':
        ao_deriv = 1
    elif xctype == 'MGGA':
        raise NotImplementedError('meta-GGA')

    nao = cell.nao_nr()
    if spin == 0:
        rho = []
        for ao_k1, ao_k2, mask, weight, coords \
                in ni.block_loop(cell, grids, nao, ao_deriv, kpts, None, max_memory):
            rho.append(ni.eval_rho2(cell, ao_k1, mo_coeff, mo_occ, mask, xctype))
        rho = numpy.hstack(rho)
    else:
        rhoa = []
        rhob = []
        for ao_k1, ao_k2, mask, weight, coords \
                in ni.block_loop(cell, grids, nao, ao_deriv, kpts, None, max_memory):
            rhoa.append(ni.eval_rho2(cell, ao_k1, mo_coeff[0], mo_occ[0], mask, xctype))
            rhob.append(ni.eval_rho2(cell, ao_k1, mo_coeff[1], mo_occ[1], mask, xctype))
        rho = (numpy.hstack(rhoa), numpy.hstack(rhob))
    vxc, fxc = ni.eval_xc(xc_code, rho, spin, 0, 2, 0)[1:3]
    return rho, vxc, fxc


def get_rho(ni, cell, dm, grids, kpt=numpy.zeros(3), max_memory=2000):
    '''Indices of density which are larger than given cutoff
    '''
    make_rho, nset, nao = ni._gen_rho_evaluator(cell, dm)
    rho = numpy.empty(grids.weights.size)
    p1 = 0
    for ao_k1, ao_k2, mask, weight, coords \
            in ni.block_loop(cell, grids, nao, 0, kpt, None, max_memory):
        p0, p1 = p1, p1 + weight.size
        rho[p0:p1] = make_rho(0, ao_k1, mask, 'LDA')
    return rho


class _NumInt(numint._NumInt):
    '''Generalization of pyscf's _NumInt class for a single k-point shift and
    periodic images.
    '''
    def eval_ao(self, cell, coords, kpt=numpy.zeros(3), deriv=0, relativity=0,
                shl_slice=None, non0tab=None, out=None, verbose=None):
        return eval_ao(cell, coords, kpt, deriv, relativity, shl_slice,
                       non0tab, out, verbose)

    @lib.with_doc(make_mask.__doc__)
    def make_mask(self, cell, coords, relativity=0, shls_slice=None,
                  verbose=None):
        return make_mask(cell, coords, relativity, shls_slice, verbose)

    def eval_rho(self, cell, ao, dm, non0tab=None, xctype='LDA', hermi=0, verbose=None):
        return eval_rho(cell, ao, dm, non0tab, xctype, hermi, verbose)

    def eval_rho2(self, cell, ao, mo_coeff, mo_occ, non0tab=None, xctype='LDA',
                  verbose=None):
        return eval_rho2(cell, ao, mo_coeff, mo_occ, non0tab, xctype, verbose)

    def nr_vxc(self, cell, grids, xc_code, dms, spin=0, relativity=0, hermi=0,
               kpt=None, kpts_band=None, max_memory=2000, verbose=None):
        '''Evaluate RKS/UKS XC functional and potential matrix.
        See :func:`nr_rks` and :func:`nr_uks` for more details.
        '''
        if spin == 0:
            return self.nr_rks(cell, grids, xc_code, dms, hermi,
                               kpt, kpts_band, max_memory, verbose)
        else:
            return self.nr_uks(cell, grids, xc_code, dms, hermi,
                               kpt, kpts_band, max_memory, verbose)

    @lib.with_doc(nr_rks.__doc__)
    def nr_rks(self, cell, grids, xc_code, dms, hermi=0,
               kpt=numpy.zeros(3), kpts_band=None, max_memory=2000, verbose=None):
        return nr_rks(self, cell, grids, xc_code, dms,
                      0, 0, hermi, kpt, kpts_band, max_memory, verbose)

    @lib.with_doc(nr_uks.__doc__)
    def nr_uks(self, cell, grids, xc_code, dms, hermi=0,
               kpt=numpy.zeros(3), kpts_band=None, max_memory=2000, verbose=None):
        return nr_uks(self, cell, grids, xc_code, dms,
                      1, 0, hermi, kpt, kpts_band, max_memory, verbose)

    def eval_mat(self, cell, ao, weight, rho, vxc,
                 non0tab=None, xctype='LDA', spin=0, verbose=None):
# Guess whether ao is evaluated for kpts_band.  When xctype is LDA, ao on grids
# should be a 2D array.  For other xc functional, ao should be a 3D array.
        if ao.ndim == 2 or (xctype != 'LDA' and ao.ndim == 3):
            mat = eval_mat(cell, ao, weight, rho, vxc, non0tab, xctype, spin, verbose)
        else:
            nkpts = len(ao)
            nao = ao[0].shape[-1]
            mat = numpy.empty((nkpts,nao,nao), dtype=numpy.complex128)
            for k in range(nkpts):
                mat[k] = eval_mat(cell, ao[k], weight, rho, vxc,
                                  non0tab, xctype, spin, verbose)
        return mat

    def _fxc_mat(self, cell, ao, wv, non0tab, xctype, ao_loc):
        return _fxc_mat(cell, ao, wv, non0tab, xctype, ao_loc)

    def block_loop(self, cell, grids, nao, deriv=0, kpt=numpy.zeros(3),
                   kpts_band=None, max_memory=2000, non0tab=None, blksize=None):
        '''Define this macro to loop over grids by blocks.
        '''
        if grids.coords is None:
            grids.build(with_non0tab=True)
        ngrids = grids.weights.size
        comp = (deriv+1)*(deriv+2)*(deriv+3)//6
# NOTE to index grids.non0tab, the blksize needs to be the integer multiplier of BLKSIZE
        if blksize is None:
            blksize = min(int(max_memory*1e6/(comp*2*nao*16*BLKSIZE))*BLKSIZE, ngrids)
            blksize = max(blksize, BLKSIZE)
        if non0tab is None:
            non0tab = grids.non0tab
        if non0tab is None:
            non0tab = numpy.empty(((ngrids+BLKSIZE-1)//BLKSIZE,cell.nbas),
                                  dtype=numpy.uint8)
            non0tab[:] = 0xff
        kpt = numpy.reshape(kpt, 3)
        if kpts_band is None:
            kpt1 = kpt2 = kpt
        else:
            kpt1 = kpts_band
            kpt2 = kpt

        for ip0 in range(0, ngrids, blksize):
            ip1 = min(ngrids, ip0+blksize)
            coords = grids.coords[ip0:ip1]
            weight = grids.weights[ip0:ip1]
            non0 = non0tab[ip0//BLKSIZE:]
            ao_k2 = self.eval_ao(cell, coords, kpt2, deriv=deriv, non0tab=non0)
            if abs(kpt1-kpt2).sum() < 1e-9:
                ao_k1 = ao_k2
            else:
                ao_k1 = self.eval_ao(cell, coords, kpt1, deriv=deriv)
            yield ao_k1, ao_k2, non0, weight, coords
            ao_k1 = ao_k2 = None

    def _gen_rho_evaluator(self, cell, dms, hermi=0):
        return numint._NumInt._gen_rho_evaluator(self, cell, dms, hermi)

    nr_rks_fxc = nr_rks_fxc
    nr_uks_fxc = nr_uks_fxc
    cache_xc_kernel  = cache_xc_kernel
    get_rho = get_rho


class _KNumInt(numint._NumInt):
    '''Generalization of pyscf's _NumInt class for k-point sampling and
    periodic images.
    '''
    def __init__(self, kpts=numpy.zeros((1,3))):
        numint._NumInt.__init__(self)
        self.kpts = numpy.reshape(kpts, (-1,3))

    def eval_ao(self, cell, coords, kpts=numpy.zeros((1,3)), deriv=0, relativity=0,
                shl_slice=None, non0tab=None, out=None, verbose=None, **kwargs):
        return eval_ao_kpts(cell, coords, kpts, deriv,
                            relativity, shl_slice, non0tab, out, verbose)

    @lib.with_doc(make_mask.__doc__)
    def make_mask(self, cell, coords, relativity=0, shls_slice=None,
                  verbose=None):
        return make_mask(cell, coords, relativity, shls_slice, verbose)

    def eval_rho(self, cell, ao_kpts, dm_kpts, non0tab=None, xctype='LDA',
                 hermi=0, verbose=None):
        '''
        Args:
            cell : Mole or Cell object
            ao_kpts : (nkpts, ngs, nao) ndarray
                AO values at each k-point
            dm_kpts: (nkpts, nao, nao) ndarray
                Density matrix at each k-point

        Returns:
           rhoR : (ngs,) ndarray
        '''
        nkpts = len(ao_kpts)
        rhoR = 0
        for k in range(nkpts):
            rhoR += eval_rho(cell, ao_kpts[k], dm_kpts[k], non0tab, xctype,
                             hermi, verbose)
        rhoR *= 1./nkpts
        return rhoR

    def eval_rho2(self, cell, ao_kpts, mo_coeff_kpts, mo_occ_kpts,
                  non0tab=None, xctype='LDA', verbose=None):
        nkpts = len(ao_kpts)
        rhoR = 0
        for k in range(nkpts):
            rhoR += eval_rho2(cell, ao_kpts[k], mo_coeff_kpts[k],
                              mo_occ_kpts[k], non0tab, xctype, verbose)
        rhoR *= 1./nkpts
        return rhoR

    def nr_vxc(self, cell, grids, xc_code, dms, spin=0, relativity=0, hermi=0,
               kpts=None, kpts_band=None, max_memory=2000, verbose=None):
        '''Evaluate RKS/UKS XC functional and potential matrix.
        See :func:`nr_rks` and :func:`nr_uks` for more details.
        '''
        if spin == 0:
            return self.nr_rks(cell, grids, xc_code, dms, hermi,
                               kpts, kpts_band, max_memory, verbose)
        else:
            return self.nr_uks(cell, grids, xc_code, dms, hermi,
                               kpts, kpts_band, max_memory, verbose)

    @lib.with_doc(nr_rks.__doc__)
    def nr_rks(self, cell, grids, xc_code, dms, hermi=0, kpts=None, kpts_band=None,
               max_memory=2000, verbose=None, **kwargs):
        if kpts is None:
            if 'kpt' in kwargs:
                sys.stderr.write('WARN: _KNumInt.nr_rks function finds keyword '
                                 'argument "kpt" and converts it to "kpts"\n')
                kpts = kwargs['kpt']
            else:
                kpts = self.kpts
        kpts = kpts.reshape(-1,3)

        return nr_rks(self, cell, grids, xc_code, dms, 0, 0,
                      hermi, kpts, kpts_band, max_memory, verbose)

    @lib.with_doc(nr_uks.__doc__)
    def nr_uks(self, cell, grids, xc_code, dms, hermi=0, kpts=None, kpts_band=None,
               max_memory=2000, verbose=None, **kwargs):
        if kpts is None:
            if 'kpt' in kwargs:
                sys.stderr.write('WARN: _KNumInt.nr_uks function finds keyword '
                                 'argument "kpt" and converts it to "kpts"\n')
                kpts = kwargs['kpt']
            else:
                kpts = self.kpts
        kpts = kpts.reshape(-1,3)

        return nr_uks(self, cell, grids, xc_code, dms, 1, 0,
                      hermi, kpts, kpts_band, max_memory, verbose)

    def eval_mat(self, cell, ao_kpts, weight, rho, vxc,
                 non0tab=None, xctype='LDA', spin=0, verbose=None):
        nkpts = len(ao_kpts)
        nao = ao_kpts[0].shape[-1]
        mat = numpy.empty((nkpts,nao,nao), dtype=numpy.complex128)
        for k in range(nkpts):
            mat[k] = eval_mat(cell, ao_kpts[k], weight, rho, vxc,
                              non0tab, xctype, spin, verbose)
        return mat

    def _fxc_mat(self, cell, ao_kpts, wv, non0tab, xctype, ao_loc):
        nkpts = len(ao_kpts)
        nao = ao_kpts[0].shape[-1]
        mat = numpy.empty((nkpts,nao,nao), dtype=numpy.complex128)
        for k in range(nkpts):
            mat[k] = _fxc_mat(cell, ao_kpts[k], wv, non0tab, xctype, ao_loc)
        return mat

    def block_loop(self, cell, grids, nao, deriv=0, kpts=numpy.zeros((1,3)),
                   kpts_band=None, max_memory=2000, non0tab=None, blksize=None):
        '''Define this macro to loop over grids by blocks.
        '''
        if grids.coords is None:
            grids.build(with_non0tab=True)
        ngrids = grids.weights.size
        nkpts = len(kpts)
        comp = (deriv+1)*(deriv+2)*(deriv+3)//6
# NOTE to index grids.non0tab, the blksize needs to be the integer multiplier of BLKSIZE
        if blksize is None:
            blksize = min(int(max_memory*1e6/(comp*2*nkpts*nao*16*BLKSIZE))*BLKSIZE, ngrids)
            blksize = max(blksize, BLKSIZE)
        if non0tab is None:
            non0tab = grids.non0tab
        if non0tab is None:
            non0tab = numpy.empty(((ngrids+BLKSIZE-1)//BLKSIZE,cell.nbas),
                                  dtype=numpy.uint8)
            non0tab[:] = 0xff
        if kpts_band is not None:
            kpts_band = numpy.reshape(kpts_band, (-1,3))
            where = [member(k, kpts) for k in kpts_band]
            where = [k_id[0] if len(k_id)>0 else None for k_id in where]

        for ip0 in range(0, ngrids, blksize):
            ip1 = min(ngrids, ip0+blksize)
            coords = grids.coords[ip0:ip1]
            weight = grids.weights[ip0:ip1]
            non0 = non0tab[ip0//BLKSIZE:]
            ao_k2 = self.eval_ao(cell, coords, kpts, deriv=deriv, non0tab=non0)
            if kpts_band is None:
                ao_k1 = ao_k2
            else:
                new_kpts = [k for k,w in zip(kpts_band, where) if w is None]
                new_ao = iter(self.eval_ao(cell, coords, new_kpts, deriv=deriv, non0tab=non0))
                old_ao = (ao_k2[w] for w in where if not w is None)
                ao_k1 = []
                for w in where:
                    ao_k1.append(next(new_ao) if w is None else next(old_ao))
            yield ao_k1, ao_k2, non0, weight, coords
            ao_k1 = ao_k2 = None

    def _gen_rho_evaluator(self, cell, dms, hermi=0):
        if hasattr(dms, 'mo_coeff'):
            mo_coeff = dms.mo_coeff
            mo_occ = dms.mo_occ
            if isinstance(dms, numpy.ndarray) and dms.ndim == 3:
                mo_coeff = [mo_coeff]
                mo_occ = [mo_occ]
            nao = cell.nao_nr()
            ndms = len(mo_occ)
            def make_rho(idm, ao, non0tab, xctype):
                return self.eval_rho2(cell, ao, mo_coeff[idm], mo_occ[idm],
                                      non0tab, xctype)
        else:
            if isinstance(dms, numpy.ndarray) and dms.ndim == 3:
                nao = dms.shape[-1]
                dms = [dms]
            if not hermi:
                #       dm.shape = (nkpts, nao, nao)
                dms = [(dm+dm.conj().transpose(0,2,1))*.5 for dm in dms]
            nao = dms[0].shape[-1]
            ndms = len(dms)
            def make_rho(idm, ao_kpts, non0tab, xctype):
                return self.eval_rho(cell, ao_kpts, dms[idm], non0tab, xctype,
                                     hermi=1)
        return make_rho, ndms, nao

    nr_rks_fxc = nr_rks_fxc
    nr_uks_fxc = nr_uks_fxc
    cache_xc_kernel  = cache_xc_kernel
<<<<<<< HEAD
    get_rho = get_rho


def prange(start, end, step):
    for i in range(start, end, step):
        yield i, min(i+step, end)
=======
    large_rho_indices = large_rho_indices
>>>>>>> 7a46e476
<|MERGE_RESOLUTION|>--- conflicted
+++ resolved
@@ -1219,13 +1219,4 @@
     nr_rks_fxc = nr_rks_fxc
     nr_uks_fxc = nr_uks_fxc
     cache_xc_kernel  = cache_xc_kernel
-<<<<<<< HEAD
     get_rho = get_rho
-
-
-def prange(start, end, step):
-    for i in range(start, end, step):
-        yield i, min(i+step, end)
-=======
-    large_rho_indices = large_rho_indices
->>>>>>> 7a46e476
