--- conflicted
+++ resolved
@@ -178,12 +178,8 @@
     bufR = numpy.empty((mydf.blockdim*nao**2))
     bufI = numpy.empty((mydf.blockdim*nao**2))
     max_memory = max(2000, mydf.max_memory-lib.current_memory()[0])
-<<<<<<< HEAD
     
-    def make_kpt(ki, kj, swap_2e):
-=======
     def make_kpt(ki, kj, swap_2e, inverse_idx=None):
->>>>>>> a623c48e
         kpti = kpts[ki]
         kptj = kpts_band[kj]
 
