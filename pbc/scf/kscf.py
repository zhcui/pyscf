--- conflicted
+++ resolved
@@ -2,7 +2,6 @@
 import scipy
 import pbc.dft.rks
 import scipy.linalg
-<<<<<<< HEAD
 import pyscf.pbc as pbc
 import pbc.dft
 import pbc.dft.numint
@@ -13,11 +12,8 @@
 import pyscf.pbc.gto.cell as cl
 import pyscf.pbc.gto
 import pbc
-=======
-import pyscf.pbc
 import pyscf.pbc.scf as pbcscf
 import cell as cl
->>>>>>> 26a8a326
 import pyscf
 import pyscf.scf.hf
 
@@ -73,11 +69,7 @@
 
     mf._ecoul=0.
     for k in range(nkpts):
-<<<<<<< HEAD
-        vj_kpts[k,:,:] = cell.vol()/ngs * numpy.dot(aoR_kpts[k,:,:].T.conj(),
-=======
-        vj_kpts[k,:,:] = cell.vol/ngs * numpy.dot(aoR_kpts[k,:,:].T.conj(), 
->>>>>>> 26a8a326
+        vj_kpts[k,:,:] = cell.vol/ngs * numpy.dot(aoR_kpts[k,:,:].T.conj(),
                                                   vR.reshape(-1,1)*aoR_kpts[k,:,:])
 
         mf._ecoul+=1./nkpts*numpy.einsum('ij,ji', dm_kpts[k,:,:], vj_kpts[k,:,:]) * .5
@@ -525,20 +517,11 @@
     cell.h = h
     cell.gs = [n,n,n]
     cell.nimgs = [2,2,2]
-<<<<<<< HEAD
-
-    cell.atom = mol.atom
-    cell.basis = mol.basis
-    cell.pseudo = pseudo
-=======
-    #cell.nimgs = [0,0,0]
     cell.pseudo=None
     cell.output=None
     cell.verbose=7
 
     cell.ke_cutoff=10
-
->>>>>>> 26a8a326
     cell.build()
     #cell=cl.Cell()
     #cell.__dict__=mol.__dict__ # hacky way to make a cell
